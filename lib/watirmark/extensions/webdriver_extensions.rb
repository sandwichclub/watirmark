require 'watir-webdriver/extensions/select_text'

Watir::always_locate = false

module Watir

  class Browser
    # for modal dialogs that close on submission, these might
    # fail to run because the window has been destroyed
    alias :old_run_checkers :run_checkers

    # this is basically a check to make sure we're not
    # running the checkers on a modal dialog that has closed
    # by the time the checkers have run
    def run_checkers
      @error_checkers.each do |checker|
        begin
          checker.call(self)
        rescue Selenium::WebDriver::Error::UnknownError, Selenium::WebDriver::Error::NoSuchWindowError => e
          Watirmark.logger.warn "Unable to run checker: #{e.message}"
          break
        end
      end
    end
  end

  # Trigger checkers when manually submitting a form
  class Form < HTMLElement
    alias :old_submit :submit
    def submit
      old_submit
      browser.run_checkers
    end
  end

  module Container
    alias :row :tr
    alias :cell :td

    class DownloadLink < Anchor
      def initialize(*args)
        @dir = File.join(Watirmark::Configuration.instance.projectpath, "reports", "downloads")
        super
      end

      def download(file = nil)
        click
        locate_file(file)
      end

      def locate_file(file = nil)
        if file
          new_file = "#{@dir}/#{file}"
          File.delete(new_file) if File.file?(new_file)
          File.rename(last_modified_file, new_file)
          new_file
        else
          last_modified_file
        end
      end

      def last_modified_file
        Dir.new(@dir).select { |f| f!= '.' && f!='..' }.collect { |f| "#{@dir}/#{f}" }.sort { |a, b| File.mtime(b)<=>File.mtime(a) }.first
      end
    end

    def download_link(*args)
      DownloadLink.new(self, extract_selector(args).merge(:tag_name => "a"))
    end

    class DownloadLinkCollection < ElementCollection
      def element_class
        DownloadLink
      end
    end

    def download_links(*args)
      DownloadLinkCollection.new(self, extract_selector(args).merge(:tag_name => "a"))
    end
  end

  class Table < HTMLElement
    def each
      rows.each { |x| yield x }
    end
  end

  class TableRow < HTMLElement
    def each
      cells.each { |x| yield x }
    end

    def column(what)
      column = 0
      parent.th(:text => what).when_present.parent.cells.each do |cell|
        if what.kind_of? String
          return self[column] if cell.text == what
        else
          return self[column] if cell.text =~ what
        end
        column +=1 unless cell.text.strip == ''
      end
      raise Watir::Exception::UnknownObjectException, "unable to locate column, using '#{what}'"
    end
  end

  class CheckBox < Input
    alias :value= :set
  end

  class Radio < Input
    alias :old_radio_set :set

    def set(value=nil)
      @selector.update(:value => value.to_s) if value
      old_radio_set
    end

    alias :value= :set

    alias :old_radio_set? :set?

    def set?(value=nil)
      @selector.update(:value => value.to_s) if value
      old_radio_set?
    end
  end

  class Select
    alias :value= :select
    alias :set :select

    def getAllContents
      options.map(&:text)
    end
  end

  class Element
    begin
      alias :prev_sibling :previous_sibling
      alias :prevsibling :previous_sibling
      alias :nextsibling :next_sibling
    rescue NameError
      # not using convio-specific webdriver. Ignore and continue
    end

    def click_if_exists
      click if exists?
    end

    alias :click_no_wait :click
  end

  class TextFieldLocator
    def validate_element(element)
      if element.tag_name.downcase == 'textarea'
        warn "Locating textareas with '#text_field' is deprecated. Please, use '#textarea' method instead for #{@selector}"
      end
      super
    end
  end


end

module Selenium
  module WebDriver
    module Chrome
      class Service
        alias :stop_original :stop
        def stop
          watirmark_close_browser
          stop_original
        end

        def watirmark_close_browser
          return if @process.nil? || @process.exited? || @stopped
          @stopped = true
<<<<<<< HEAD
          Watirmark::Session.instance.closebrowser if Watirmark::Configuration.instance.closebrowseronexit
=======
          config = Watirmark::Configuration.instance
          Watirmark::Session.instance.closebrowser if config.closebrowseronexit || config.headless
>>>>>>> 90f4d016
        end
      end
    end
  end
end<|MERGE_RESOLUTION|>--- conflicted
+++ resolved
@@ -176,12 +176,8 @@
         def watirmark_close_browser
           return if @process.nil? || @process.exited? || @stopped
           @stopped = true
-<<<<<<< HEAD
-          Watirmark::Session.instance.closebrowser if Watirmark::Configuration.instance.closebrowseronexit
-=======
           config = Watirmark::Configuration.instance
           Watirmark::Session.instance.closebrowser if config.closebrowseronexit || config.headless
->>>>>>> 90f4d016
         end
       end
     end

--- conflicted
+++ resolved
@@ -174,16 +174,6 @@
     end
 
     def new_watir_browser
-<<<<<<< HEAD
-      config.webdriver ||= :firefox
-      if config.webdriver.to_sym == :firefox
-        Watir::Browser.new config.webdriver.to_sym, :profile => config.firefox_profile
-      elsif config.webdriver.to_sym == :firefox_proxy
-        Watir::Browser.new :firefox, :profile => config.firefox_profile
-      elsif config.webdriver.to_sym == :chrome
-        Watir::Browser.new config.webdriver.to_sym, :switches => config.chrome_switches
-      elsif config.webdriver.to_sym == :sauce
-=======
       client = Selenium::WebDriver::Remote::Http::Default.new
       client.timeout = config.http_timeout
 
@@ -191,12 +181,12 @@
       when :firefox, :firefox_proxy
         Watir::Browser.new :firefox, profile: config.firefox_profile, http_client: client
       when :sauce
->>>>>>> 176525ff
         Watir::Browser.new use_sauce
       elsif config.webdriver.to_sym == :appium
         Watir::Browser.new use_appium
       else
         Watir::Browser.new config.webdriver.to_sym, http_client: client
+        #Watir::Browser.new config.webdriver.to_sym, :switches => config.chrome_switches
       end
     end
 

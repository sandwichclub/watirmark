--- conflicted
+++ resolved
@@ -56,8 +56,6 @@
         config.firefox_profile = default_firefox_profile
       elsif config.webdriver.to_s.eql? 'firefox_proxy'
         config.firefox_profile = proxy_firefox_profile(config.proxy_host, config.proxy_port)
-      elsif config.webdriver.to_s.eql? 'chrome'
-        config.chrome_switches = default_chrome_switches
       end
     end
 
@@ -96,7 +94,6 @@
         profile['security.warn_viewing_mixed.show_once'] =  false
         profile['security.mixed_content.block_active_content'] = false
       end
-      profile["focusmanager.testmode"] = true
       profile
     end
 
@@ -113,20 +110,12 @@
       profile
     end
 
-    def default_chrome_switches
-      if Configuration.instance.chrome_switches
-        Watirmark.logger.info "Using chrome switches: #{Configuration.instance.chrome_switches}"
-        Configuration.instance.chrome_switches.split.to_a
-      end
-    end
-
     def newsession
       closebrowser
       openbrowser
     end
 
     def openbrowser
-      use_headless_display if config.headless
       Page.browser = new_watir_browser
       initialize_page_checkers
       Page.browser
@@ -145,10 +134,6 @@
         @headless.destroy
         @headless = nil
       end
-<<<<<<< HEAD
-      
-=======
->>>>>>> 90f4d016
     end
 
     def getos
@@ -194,9 +179,9 @@
       caps = sauce_config(sb)
 
       @driver = Selenium::WebDriver.for(
-          :remote,
-          :url                  => "http://#{config.sauce_username}:#{config.sauce_access_key}@ondemand.saucelabs.com:80/wd/hub",
-          :desired_capabilities => caps)
+        :remote,
+        :url                  => "http://#{config.sauce_username}:#{config.sauce_access_key}@ondemand.saucelabs.com:80/wd/hub",
+        :desired_capabilities => caps)
       @driver
     end
 

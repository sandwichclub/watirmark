<<<<<<< HEAD
module Watirmark
  module Version
    STRING = '1.4.11'
  end
=======
module Watirmark
  module Version
    STRING = '2.0'
  end
>>>>>>> 6f022437
end<|MERGE_RESOLUTION|>--- conflicted
+++ resolved
@@ -1,12 +1,5 @@
-<<<<<<< HEAD
 module Watirmark
   module Version
-    STRING = '1.4.11'
+    STRING = '2.1'
   end
-=======
-module Watirmark
-  module Version
-    STRING = '2.0'
-  end
->>>>>>> 6f022437
 end
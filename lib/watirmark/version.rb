--- conflicted
+++ resolved
@@ -1,13 +1,5 @@
-<<<<<<< HEAD
-module Watirmark
-  module Version
-    STRING = '2.22'
-  end
-end
-=======
 module Watirmark
   module Version
     STRING = '3.0'
   end
-end
->>>>>>> 0eb50e62
+end
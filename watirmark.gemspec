$:.unshift File.expand_path('../lib', __FILE__)
require 'watirmark/version'

Gem::Specification.new do |s|
  s.name = %q{watirmark}
  version = Watirmark::Version::STRING
  s.version = version
  s.authors = [%q{Hugh McGowan}]
  s.email = %q{hmcgowan@convio.com}
  s.description = %q{Watirmark is an MVC test framework for watir-webdriver}
  s.homepage = %q{http://github.com/convio/watirmark}
  s.summary = %Q{watirmark #{version}}
  s.files = Dir['lib/**/*.rb', 'generators/**/*', 'bin/**/*']
  s.test_files = Dir['spec/**/*.rb']
  s.executables = 'watirmark'
  s.require_paths = %w(lib)
<<<<<<< HEAD
  s.add_dependency('watir-webdriver', '>= 0.6.2')
  s.add_dependency('american_date', '~> 1.1.0')
  s.add_dependency('logger', '~> 1.2.8')
  s.add_dependency('uuid', '~> 2.3.7')
  s.add_dependency('nokogiri', '~> 1.6.0')
  s.add_dependency('thor', '~> 0.19.1')
  s.add_dependency('activesupport', '~> 4.0')
=======
  s.add_dependency('watir-webdriver', '>= 0.6.1')
  s.add_dependency('selenium-webdriver', '~> 2.43.0')
  s.add_dependency('american_date', '~> 1.0')
  s.add_dependency('logger', '~> 1.2.8')
  s.add_dependency('uuid', '~> 2.3.6')
  s.add_dependency('nokogiri', '~> 1.5.10')
  s.add_dependency('thor')
  s.add_dependency('activesupport', '~> 3.1.11')
  s.add_dependency('i18n', '~> 0.6.1')
  s.add_dependency('headless') # This only gets required when on Linux
>>>>>>> 8ca6f566
end
<|MERGE_RESOLUTION|>--- conflicted
+++ resolved
@@ -14,7 +14,6 @@
   s.test_files = Dir['spec/**/*.rb']
   s.executables = 'watirmark'
   s.require_paths = %w(lib)
-<<<<<<< HEAD
   s.add_dependency('watir-webdriver', '>= 0.6.2')
   s.add_dependency('american_date', '~> 1.1.0')
   s.add_dependency('logger', '~> 1.2.8')
@@ -22,16 +21,5 @@
   s.add_dependency('nokogiri', '~> 1.6.0')
   s.add_dependency('thor', '~> 0.19.1')
   s.add_dependency('activesupport', '~> 4.0')
-=======
-  s.add_dependency('watir-webdriver', '>= 0.6.1')
-  s.add_dependency('selenium-webdriver', '~> 2.43.0')
-  s.add_dependency('american_date', '~> 1.0')
-  s.add_dependency('logger', '~> 1.2.8')
-  s.add_dependency('uuid', '~> 2.3.6')
-  s.add_dependency('nokogiri', '~> 1.5.10')
-  s.add_dependency('thor')
-  s.add_dependency('activesupport', '~> 3.1.11')
-  s.add_dependency('i18n', '~> 0.6.1')
   s.add_dependency('headless') # This only gets required when on Linux
->>>>>>> 8ca6f566
 end
